--- conflicted
+++ resolved
@@ -108,9 +108,10 @@
                 <div class="control-group">
                         <label class="control-label span2" for="input{{ idx }}">{{ filename.replace(".%l", "") }}</label>
 
-<<<<<<< HEAD
-                        <input type="file" class="input-xlarge span4" id="input{{ idx }}" name="{{ filename }}"/>
+                    <div class="span4">
+                        <input type="file" class="input-xlarge" id="input{{ idx }}" name="{{ filename }}"/>
                         <!-- FIXME: figure out why we had div class="controls" wrapping this -->
+                    </div>
 
                     <!-- FIXME: What does this even do when there are multiple inputs? -->
                     <div class="span2">
@@ -124,28 +125,7 @@
                             {% end %}
                         {% end %}
                         </select>
-=======
-                    <div class="span4">
-                        <input type="file" class="input-xlarge" id="input{{ idx }}" name="{{ filename }}"/>
-                        <!-- FIXME: figure out why we had div class="controls" wrapping this -->
->>>>>>> 2214416e
-                    </div>
-                    <!-- Kek -->
-
-                    <!-- FIXME: Do not show this if task type is output only -->
-                    <div class="span2">
-                        <select id="submission_lang" name="submission_lang" class="span12" >
-
-                        {% for language, name in sorted(submission_lang_list.iteritems()) %}
-                            {% if language == handler.get_cookie("last_lang", "") %}
-                            <option selected="selected" font-size="4px" value="{{ language }}">{{ name }}</option>
-                            {% else %}
-                            <option value="{{ language }}">{{ name }}</option>
-                            {% end %}
-                        {% end %}
-                        </select>
-                    </div>
-                    <!-- Kek end -->
+                    </div>
                 </div>
 {% end %}
                 <div class="control-group">
